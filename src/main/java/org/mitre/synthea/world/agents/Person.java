package org.mitre.synthea.world.agents;

import com.vividsolutions.jts.geom.Point;

import java.io.Serializable;
import java.time.Instant;
import java.time.LocalDate;
import java.time.Period;
import java.time.ZoneId;
import java.util.Arrays;
import java.util.HashMap;
import java.util.List;
import java.util.Map;
import java.util.Random;
import java.util.concurrent.ConcurrentHashMap;

import org.mitre.synthea.engine.Event;
import org.mitre.synthea.engine.EventList;
import org.mitre.synthea.engine.Module;
import org.mitre.synthea.engine.State;
import org.mitre.synthea.world.concepts.HealthRecord;
import org.mitre.synthea.world.concepts.HealthRecord.Code;
import org.mitre.synthea.world.concepts.HealthRecord.Encounter;
import org.mitre.synthea.world.concepts.VitalSign;

<<<<<<< HEAD
import com.vividsolutions.jts.geom.Point;

public class Person implements Serializable
{
	private static final long serialVersionUID = 4322116644425686379L;

	public static final String BIRTHDATE = "birthdate";
	public static final String FIRST_NAME = "first_name";
	public static final String LAST_NAME = "last_name";
	public static final String MAIDEN_NAME = "maiden_name";
	public static final String NAME_PREFIX = "name_prefix";
	public static final String NAME_SUFFIX = "name_suffix";
	public static final String NAME = "name";
	public static final String RACE = "race";
	public static final String ETHNICITY = "ethnicity";
	public static final String FIRST_LANGUAGE = "first_language";
	public static final String GENDER = "gender";
	public static final String MULTIPLE_BIRTH_STATUS = "multiple_birth_status";
	public static final String TELECOM = "telecom";
	public static final String ID = "id";
	public static final String ADDRESS = "address";
	public static final String CITY = "city";
	public static final String STATE = "state";
	public static final String ZIP = "zip";
	public static final String BIRTHPLACE = "birthplace";
	public static final String COORDINATE = "coordinate";
	public static final String NAME_MOTHER = "name_mother";
	public static final String MARITAL_STATUS = "marital_status";
	public static final String SOCIOECONOMIC_SCORE = "socioeconomic_score";
	public static final String SOCIOECONOMIC_CATEGORY = "socioeconomic_category";
	public static final String INCOME = "income";
	public static final String INCOME_LEVEL = "income_level";
	public static final String EDUCATION = "education";
	public static final String EDUCATION_LEVEL = "education_level";
	public static final String OCCUPATION_LEVEL = "occupation_level";
	public static final String CHW_INTERVENTION = "CHW Intervention";
	public static final String SMOKER = "smoker";
	public static final String ALCOHOLIC = "alcoholic";
	public static final String ADHERENCE = "adherence";
	public static final String IDENTIFIER_SSN = "identifier_ssn";
	public static final String IDENTIFIER_DRIVERS = "identifier_drivers";
	public static final String IDENTIFIER_PASSPORT = "identifier_passport";
	public static final String CAUSE_OF_DEATH = "cause_of_death";

	public final Random random;
	public final long seed;
	public Map<String,Object> attributes;
	public Map<VitalSign, Double> vitalSigns;
	private Map<String,Map<String,Integer>> symptoms;
	public EventList events;
	public HealthRecord record;
	/** history of the currently active module */
	public List<State> history;

	public Person(long seed) {
		this.seed = seed; // keep track of seed so it can be exported later
		random = new Random(seed);
		attributes = new ConcurrentHashMap<String,Object>();
		vitalSigns = new ConcurrentHashMap<VitalSign,Double>();
		symptoms = new ConcurrentHashMap<String,Map<String,Integer>>();
		events = new EventList();
		record = new HealthRecord();
	}

	public double rand() {
		return random.nextDouble();
	}

	public double rand(double low, double high) {
		return (low + ((high - low) * random.nextDouble()));
	}

	public int randInt() {
		return random.nextInt();
	}

	public int randInt(int bound) {
		return random.nextInt(bound);
	}

	/**
	 * Helper function to get a random number based on an array of [min, max].
	 * This should be used primarily when pulling ranges from YML.
	 * 
	 * @param range array [min, max]
	 * @return random double between min and max
	 */
  public double rand(double[] range) {
    if (range == null || range.length != 2) {
      throw new IllegalArgumentException("input range must be of length 2 -- got " + Arrays.toString(range));
    }
    
    if (range[0] > range[1]) {
      throw new IllegalArgumentException("range must be of the form {low, high} -- got " + Arrays.toString(range));
    }
    
    return rand(range[0], range[1]);
  }
  
  // no good way to share code between the double[] and int[] version unfortunately....
  
  /**
   * Helper function to get a random number based on an integer array of [min, max].
   * This should be used primarily when pulling ranges from YML.
   * 
   * @param range array [min, max]
   * @return random double between min and max
   */
  public double rand(int[] range) {
    if (range == null || range.length != 2) {
      throw new IllegalArgumentException("input range must be of length 2 -- got " + Arrays.toString(range));
    }
    
    if (range[0] > range[1]) {
      throw new IllegalArgumentException("range must be of the form {low, high} -- got " + Arrays.toString(range));
    }
    
    return rand(range[0], range[1]);
  }

	public Period age(long time)
	{
		Period age = Period.ZERO;

		if(attributes.containsKey(BIRTHDATE))
		{
			LocalDate now = Instant.ofEpochMilli(time).atZone(ZoneId.systemDefault()).toLocalDate();
			LocalDate birthdate = Instant.ofEpochMilli((long)attributes.get(BIRTHDATE)).atZone(ZoneId.systemDefault()).toLocalDate();
			age = Period.between(birthdate, now);
		}
		return age;
	}

	public int ageInMonths(long time)
	{
		return (int) age(time).toTotalMonths();
	}

	public int ageInYears(long time)
	{
		return age(time).getYears();
	}

	public boolean alive(long time) {
		return (events.event(Event.BIRTH) != null && events.before(time, Event.DEATH).isEmpty());
	}

	public void setSymptom(String cause, String type, int value) {
		if(!symptoms.containsKey(type)) {
			symptoms.put(type, new ConcurrentHashMap<String,Integer>());
		}
		symptoms.get(type).put(cause, value);
	}

	public int getSymptom(String type) {
		int max = 0;
		if(symptoms.containsKey(type)) {
			Map<String,Integer> typedSymptoms = symptoms.get(type);
			for(String cause : typedSymptoms.keySet()) {
				if(typedSymptoms.get(cause) > max) {
					max = typedSymptoms.get(cause);
				}
			}
		}
		return max;
	}

	public Double getVitalSign(VitalSign vitalSign)
	{
		return vitalSigns.get(vitalSign);
	}

	public void setVitalSign(VitalSign vitalSign, double value)
	{
		vitalSigns.put(vitalSign, value);
	}

	public void recordDeath(long time, Code cause, String ruleName)
	{
		events.create(time, Event.DEATH, ruleName, true);
		if (record.death == null || record.death > time)
		{
			// it's possible for a person to have a death date in the future
			// (ex, a condition with some life expectancy sets a future death date)
			// but then the patient dies sooner because of something else
			record.death = time;
			if (cause == null)
			{
				attributes.remove(CAUSE_OF_DEATH);
			} else
			{
				attributes.put(CAUSE_OF_DEATH, cause);
			}
		}
	}

	/**
	 * @return total : sum of all the symptom severities. This number drives care-seeking behaviors.
	 */
	public int symptomTotal() {
		int total = 0;
		for(String type : symptoms.keySet()) {
			total += getSymptom(type);
		}
		return total;
	}

	public void resetSymptoms() {
		symptoms.clear();
	}

	public boolean hadPriorState(String name)
	{
		return hadPriorState(name, null, null);
	}

	public boolean hadPriorState(String name, String since, Long within) {
		if(history == null) {
			return false;
		}
		for(State state : history) {
            if(within != null && state.exited != null && state.exited <= within)
            {
            	return false;
            }
            if (since != null && state.name.equals(since))
            {
            	return false;
            }
            if (state.name.equals(name))
            {
            	return true;
            }
		}
		return false;
	}

	public void chwEncounter(long time, String deploymentType)
	{
		CommunityHealthWorker chw = CommunityHealthWorker.findNearbyCHW(this, time, deploymentType);
		if(chw != null)
		{
			chw.performEncounter(this, time, deploymentType);
		}
	}

	public static final String CURRENT_ENCOUNTERS = "current-encounters";

	public HealthRecord.Encounter getCurrentEncounter(Module module)
	{
		Map<String, Encounter> moduleToCurrentEncounter = (Map<String, Encounter>) attributes.get(CURRENT_ENCOUNTERS);

		if (moduleToCurrentEncounter == null)
		{
			moduleToCurrentEncounter = new HashMap<>();
			attributes.put(CURRENT_ENCOUNTERS, moduleToCurrentEncounter);
		}

		return moduleToCurrentEncounter.get(module.name);
	}

	public void setCurrentEncounter(Module module, Encounter encounter)
	{
		Map<String, Encounter> moduleToCurrentEncounter = (Map<String, Encounter>) attributes.get(CURRENT_ENCOUNTERS);

		if (moduleToCurrentEncounter == null)
		{
			moduleToCurrentEncounter = new HashMap<>();
			attributes.put(CURRENT_ENCOUNTERS, moduleToCurrentEncounter);
		}
		if (encounter == null)
		{
			moduleToCurrentEncounter.remove(module.name);
		} else
		{
			moduleToCurrentEncounter.put(module.name, encounter);
		}
	}

	// Providers API -----------------------------------------------------------
	public static final String CURRENTPROVIDER = "currentProvider";
	public static final String PREFERREDAMBULATORYPROVIDER = "preferredAmbulatoryProvider";
	public static final String PREFERREDINPATIENTPROVIDER = "preferredInpatientProvider";
	public static final String PREFERREDEMERGENCYPROVIDER = "preferredEmergencyProvider";


	public Provider getAmbulatoryProvider(){

		if (!attributes.containsKey(PREFERREDAMBULATORYPROVIDER))
		{
			setAmbulatoryProvider();
		}

		return (Provider) attributes.get(PREFERREDAMBULATORYPROVIDER);
	}

	private void setAmbulatoryProvider(){
		Point personLocation = (Point) attributes.get(Person.COORDINATE);
		Provider provider = Hospital.findClosestAmbulatory(personLocation);
		attributes.put(PREFERREDAMBULATORYPROVIDER, provider);
	}

	public void setAmbulatoryProvider(Provider provider){
		attributes.put(PREFERREDAMBULATORYPROVIDER, provider);
	}

	public Provider getInpatientProvider(){

		if (!attributes.containsKey(PREFERREDINPATIENTPROVIDER))
		{
			setInpatientProvider();
		}
		return (Provider) attributes.get(PREFERREDINPATIENTPROVIDER);
	}

	private void setInpatientProvider(){
		Point personLocation = (Point) attributes.get(Person.COORDINATE);
		Provider provider = Hospital.findClosestInpatient(personLocation);
		attributes.put(PREFERREDINPATIENTPROVIDER, provider);
	}

	public void setInpatientProvider(Provider provider){
		attributes.put(PREFERREDINPATIENTPROVIDER, provider);
	}

	public Provider getEmergencyProvider(){

		if (!attributes.containsKey(PREFERREDEMERGENCYPROVIDER))
		{
			setEmergencyProvider();
		}
		return (Provider) attributes.get(PREFERREDEMERGENCYPROVIDER);
	}

	private void setEmergencyProvider(){
		Point personLocation = (Point) attributes.get(Person.COORDINATE);
		Provider provider = Hospital.findClosestEmergency(personLocation);
		attributes.put(PREFERREDEMERGENCYPROVIDER, provider);
	}

	public void setEmergencyProvider(Provider provider){
		if(provider == null){
			Point personLocation = (Point) attributes.get(Person.COORDINATE);
			provider = Hospital.findClosestEmergency(personLocation);
		}
		attributes.put(PREFERREDEMERGENCYPROVIDER, provider);
	}

	public void addCurrentProvider(String context, Provider provider){
		Map<String, Provider> currentProviders = (Map) attributes.get(CURRENTPROVIDER);
		if(currentProviders == null){
			currentProviders = new HashMap<String, Provider>();
			currentProviders.put(context, provider);
		}
		attributes.put(CURRENTPROVIDER, currentProviders);
	}

	public void removeCurrentProvider(String module){
		Map<String, Provider> currentProviders = (Map) attributes.get(CURRENTPROVIDER);
		if (currentProviders != null)
		{
			currentProviders.remove(module);
		}
	}

	public Provider getCurrentProvider(String module){
		Map<String, Provider> currentProviders = (Map) attributes.get(CURRENTPROVIDER);
		if (currentProviders == null)
		{
			return null;
		} else
		{
			return currentProviders.get(module);
		}
	}
=======
public class Person implements Serializable {
  private static final long serialVersionUID = 4322116644425686379L;

  public static final String BIRTHDATE = "birthdate";
  public static final String FIRST_NAME = "first_name";
  public static final String LAST_NAME = "last_name";
  public static final String MAIDEN_NAME = "maiden_name";
  public static final String NAME_PREFIX = "name_prefix";
  public static final String NAME_SUFFIX = "name_suffix";
  public static final String NAME = "name";
  public static final String RACE = "race";
  public static final String ETHNICITY = "ethnicity";
  public static final String FIRST_LANGUAGE = "first_language";
  public static final String GENDER = "gender";
  public static final String MULTIPLE_BIRTH_STATUS = "multiple_birth_status";
  public static final String TELECOM = "telecom";
  public static final String ID = "id";
  public static final String ADDRESS = "address";
  public static final String CITY = "city";
  public static final String STATE = "state";
  public static final String ZIP = "zip";
  public static final String BIRTHPLACE = "birthplace";
  public static final String COORDINATE = "coordinate";
  public static final String NAME_MOTHER = "name_mother";
  public static final String MARITAL_STATUS = "marital_status";
  public static final String SOCIOECONOMIC_SCORE = "socioeconomic_score";
  public static final String SOCIOECONOMIC_CATEGORY = "socioeconomic_category";
  public static final String INCOME = "income";
  public static final String INCOME_LEVEL = "income_level";
  public static final String EDUCATION = "education";
  public static final String EDUCATION_LEVEL = "education_level";
  public static final String OCCUPATION_LEVEL = "occupation_level";
  public static final String CHW_INTERVENTION = "CHW Intervention";
  public static final String SMOKER = "smoker";
  public static final String ALCOHOLIC = "alcoholic";
  public static final String ADHERENCE = "adherence";
  public static final String IDENTIFIER_SSN = "identifier_ssn";
  public static final String IDENTIFIER_DRIVERS = "identifier_drivers";
  public static final String IDENTIFIER_PASSPORT = "identifier_passport";
  public static final String CAUSE_OF_DEATH = "cause_of_death";

  public final Random random;
  public final long seed;
  public Map<String, Object> attributes;
  public Map<VitalSign, Double> vitalSigns;
  private Map<String, Map<String, Integer>> symptoms;
  public EventList events;
  public HealthRecord record;
  /** history of the currently active module. */
  public List<State> history;

  public Person(long seed) {
    this.seed = seed; // keep track of seed so it can be exported later
    random = new Random(seed);
    attributes = new ConcurrentHashMap<String, Object>();
    vitalSigns = new ConcurrentHashMap<VitalSign, Double>();
    symptoms = new ConcurrentHashMap<String, Map<String, Integer>>();
    events = new EventList();
    record = new HealthRecord();
  }

  public double rand() {
    return random.nextDouble();
  }

  public double rand(double low, double high) {
    return (low + ((high - low) * random.nextDouble()));
  }

  public int randInt() {
    return random.nextInt();
  }

  public int randInt(int bound) {
    return random.nextInt(bound);
  }

  public Period age(long time) {
    Period age = Period.ZERO;

    if (attributes.containsKey(BIRTHDATE)) {
      LocalDate now = Instant.ofEpochMilli(time).atZone(ZoneId.systemDefault()).toLocalDate();
      LocalDate birthdate = Instant.ofEpochMilli((long) attributes.get(BIRTHDATE))
          .atZone(ZoneId.systemDefault()).toLocalDate();
      age = Period.between(birthdate, now);
    }
    return age;
  }

  public int ageInMonths(long time) {
    return (int) age(time).toTotalMonths();
  }

  public int ageInYears(long time) {
    return age(time).getYears();
  }

  public boolean alive(long time) {
    return (events.event(Event.BIRTH) != null && events.before(time, Event.DEATH).isEmpty());
  }

  public void setSymptom(String cause, String type, int value) {
    if (!symptoms.containsKey(type)) {
      symptoms.put(type, new ConcurrentHashMap<String, Integer>());
    }
    symptoms.get(type).put(cause, value);
  }

  public int getSymptom(String type) {
    int max = 0;
    if (symptoms.containsKey(type)) {
      Map<String, Integer> typedSymptoms = symptoms.get(type);
      for (String cause : typedSymptoms.keySet()) {
        if (typedSymptoms.get(cause) > max) {
          max = typedSymptoms.get(cause);
        }
      }
    }
    return max;
  }

  public Double getVitalSign(VitalSign vitalSign) {
    return vitalSigns.get(vitalSign);
  }

  public void setVitalSign(VitalSign vitalSign, double value) {
    vitalSigns.put(vitalSign, value);
  }

  public void recordDeath(long time, Code cause, String ruleName) {
    events.create(time, Event.DEATH, ruleName, true);
    if (record.death == null || record.death > time) {
      // it's possible for a person to have a death date in the future
      // (ex, a condition with some life expectancy sets a future death date)
      // but then the patient dies sooner because of something else
      record.death = time;
      if (cause == null) {
        attributes.remove(CAUSE_OF_DEATH);
      } else {
        attributes.put(CAUSE_OF_DEATH, cause);
      }
    }
  }

  /**
   * @return total : sum of all the symptom severities. This number drives care-seeking behaviors.
   */
  public int symptomTotal() {
    int total = 0;
    for (String type : symptoms.keySet()) {
      total += getSymptom(type);
    }
    return total;
  }

  public void resetSymptoms() {
    symptoms.clear();
  }

  public boolean hadPriorState(String name) {
    return hadPriorState(name, null, null);
  }

  public boolean hadPriorState(String name, String since, Long within) {
    if (history == null) {
      return false;
    }
    for (State state : history) {
      if (within != null && state.exited != null && state.exited <= within) {
        return false;
      }
      if (since != null && state.name.equals(since)) {
        return false;
      }
      if (state.name.equals(name)) {
        return true;
      }
    }
    return false;
  }

  public void chwEncounter(long time, String deploymentType) {
    CommunityHealthWorker chw = CommunityHealthWorker.findNearbyCHW(this, time, deploymentType);
    if (chw != null) {
      chw.performEncounter(this, time, deploymentType);
    }
  }

  public static final String CURRENT_ENCOUNTERS = "current-encounters";

  @SuppressWarnings("unchecked")
  public HealthRecord.Encounter getCurrentEncounter(Module module) {
    Map<String, Encounter> moduleToCurrentEncounter = 
        (Map<String, Encounter>) attributes.get(CURRENT_ENCOUNTERS);

    if (moduleToCurrentEncounter == null) {
      moduleToCurrentEncounter = new HashMap<>();
      attributes.put(CURRENT_ENCOUNTERS, moduleToCurrentEncounter);
    }

    return moduleToCurrentEncounter.get(module.name);
  }

  @SuppressWarnings("unchecked")
  public void setCurrentEncounter(Module module, Encounter encounter) {
    Map<String, Encounter> moduleToCurrentEncounter = 
        (Map<String, Encounter>) attributes.get(CURRENT_ENCOUNTERS);

    if (moduleToCurrentEncounter == null) {
      moduleToCurrentEncounter = new HashMap<>();
      attributes.put(CURRENT_ENCOUNTERS, moduleToCurrentEncounter);
    }
    if (encounter == null) {
      moduleToCurrentEncounter.remove(module.name);
    } else {
      moduleToCurrentEncounter.put(module.name, encounter);
    }
  }

  // Providers API -----------------------------------------------------------
  public static final String CURRENTPROVIDER = "currentProvider";
  public static final String PREFERREDAMBULATORYPROVIDER = "preferredAmbulatoryProvider";
  public static final String PREFERREDINPATIENTPROVIDER = "preferredInpatientProvider";
  public static final String PREFERREDEMERGENCYPROVIDER = "preferredEmergencyProvider";

  public Provider getAmbulatoryProvider() {
    if (!attributes.containsKey(PREFERREDAMBULATORYPROVIDER)) {
      setAmbulatoryProvider();
    }

    return (Provider) attributes.get(PREFERREDAMBULATORYPROVIDER);
  }

  private void setAmbulatoryProvider() {
    Point personLocation = (Point) attributes.get(Person.COORDINATE);
    Provider provider = Hospital.findClosestAmbulatory(personLocation);
    attributes.put(PREFERREDAMBULATORYPROVIDER, provider);
  }

  public void setAmbulatoryProvider(Provider provider) {
    attributes.put(PREFERREDAMBULATORYPROVIDER, provider);
  }

  public Provider getInpatientProvider() {

    if (!attributes.containsKey(PREFERREDINPATIENTPROVIDER)) {
      setInpatientProvider();
    }
    return (Provider) attributes.get(PREFERREDINPATIENTPROVIDER);
  }

  private void setInpatientProvider() {
    Point personLocation = (Point) attributes.get(Person.COORDINATE);
    Provider provider = Hospital.findClosestInpatient(personLocation);
    attributes.put(PREFERREDINPATIENTPROVIDER, provider);
  }

  public void setInpatientProvider(Provider provider) {
    attributes.put(PREFERREDINPATIENTPROVIDER, provider);
  }

  public Provider getEmergencyProvider() {

    if (!attributes.containsKey(PREFERREDEMERGENCYPROVIDER)) {
      setEmergencyProvider();
    }
    return (Provider) attributes.get(PREFERREDEMERGENCYPROVIDER);
  }

  private void setEmergencyProvider() {
    Point personLocation = (Point) attributes.get(Person.COORDINATE);
    Provider provider = Hospital.findClosestEmergency(personLocation);
    attributes.put(PREFERREDEMERGENCYPROVIDER, provider);
  }

  public void setEmergencyProvider(Provider provider) {
    if (provider == null) {
      Point personLocation = (Point) attributes.get(Person.COORDINATE);
      provider = Hospital.findClosestEmergency(personLocation);
    }
    attributes.put(PREFERREDEMERGENCYPROVIDER, provider);
  }

  @SuppressWarnings({ "unchecked", "rawtypes" })
  public void addCurrentProvider(String context, Provider provider) {
    Map<String, Provider> currentProviders = (Map) attributes.get(CURRENTPROVIDER);
    if (currentProviders == null) {
      currentProviders = new HashMap<String, Provider>();
      currentProviders.put(context, provider);
    }
    attributes.put(CURRENTPROVIDER, currentProviders);
  }

  @SuppressWarnings({ "unchecked", "rawtypes" })
  public void removeCurrentProvider(String module) {
    Map<String, Provider> currentProviders = (Map) attributes.get(CURRENTPROVIDER);
    if (currentProviders != null) {
      currentProviders.remove(module);
    }
  }

  @SuppressWarnings({ "unchecked", "rawtypes" })
  public Provider getCurrentProvider(String module) {
    Map<String, Provider> currentProviders = (Map) attributes.get(CURRENTPROVIDER);
    if (currentProviders == null) {
      return null;
    } else {
      return currentProviders.get(module);
    }
  }
>>>>>>> 967ca586
}<|MERGE_RESOLUTION|>--- conflicted
+++ resolved
@@ -23,383 +23,6 @@
 import org.mitre.synthea.world.concepts.HealthRecord.Encounter;
 import org.mitre.synthea.world.concepts.VitalSign;
 
-<<<<<<< HEAD
-import com.vividsolutions.jts.geom.Point;
-
-public class Person implements Serializable
-{
-	private static final long serialVersionUID = 4322116644425686379L;
-
-	public static final String BIRTHDATE = "birthdate";
-	public static final String FIRST_NAME = "first_name";
-	public static final String LAST_NAME = "last_name";
-	public static final String MAIDEN_NAME = "maiden_name";
-	public static final String NAME_PREFIX = "name_prefix";
-	public static final String NAME_SUFFIX = "name_suffix";
-	public static final String NAME = "name";
-	public static final String RACE = "race";
-	public static final String ETHNICITY = "ethnicity";
-	public static final String FIRST_LANGUAGE = "first_language";
-	public static final String GENDER = "gender";
-	public static final String MULTIPLE_BIRTH_STATUS = "multiple_birth_status";
-	public static final String TELECOM = "telecom";
-	public static final String ID = "id";
-	public static final String ADDRESS = "address";
-	public static final String CITY = "city";
-	public static final String STATE = "state";
-	public static final String ZIP = "zip";
-	public static final String BIRTHPLACE = "birthplace";
-	public static final String COORDINATE = "coordinate";
-	public static final String NAME_MOTHER = "name_mother";
-	public static final String MARITAL_STATUS = "marital_status";
-	public static final String SOCIOECONOMIC_SCORE = "socioeconomic_score";
-	public static final String SOCIOECONOMIC_CATEGORY = "socioeconomic_category";
-	public static final String INCOME = "income";
-	public static final String INCOME_LEVEL = "income_level";
-	public static final String EDUCATION = "education";
-	public static final String EDUCATION_LEVEL = "education_level";
-	public static final String OCCUPATION_LEVEL = "occupation_level";
-	public static final String CHW_INTERVENTION = "CHW Intervention";
-	public static final String SMOKER = "smoker";
-	public static final String ALCOHOLIC = "alcoholic";
-	public static final String ADHERENCE = "adherence";
-	public static final String IDENTIFIER_SSN = "identifier_ssn";
-	public static final String IDENTIFIER_DRIVERS = "identifier_drivers";
-	public static final String IDENTIFIER_PASSPORT = "identifier_passport";
-	public static final String CAUSE_OF_DEATH = "cause_of_death";
-
-	public final Random random;
-	public final long seed;
-	public Map<String,Object> attributes;
-	public Map<VitalSign, Double> vitalSigns;
-	private Map<String,Map<String,Integer>> symptoms;
-	public EventList events;
-	public HealthRecord record;
-	/** history of the currently active module */
-	public List<State> history;
-
-	public Person(long seed) {
-		this.seed = seed; // keep track of seed so it can be exported later
-		random = new Random(seed);
-		attributes = new ConcurrentHashMap<String,Object>();
-		vitalSigns = new ConcurrentHashMap<VitalSign,Double>();
-		symptoms = new ConcurrentHashMap<String,Map<String,Integer>>();
-		events = new EventList();
-		record = new HealthRecord();
-	}
-
-	public double rand() {
-		return random.nextDouble();
-	}
-
-	public double rand(double low, double high) {
-		return (low + ((high - low) * random.nextDouble()));
-	}
-
-	public int randInt() {
-		return random.nextInt();
-	}
-
-	public int randInt(int bound) {
-		return random.nextInt(bound);
-	}
-
-	/**
-	 * Helper function to get a random number based on an array of [min, max].
-	 * This should be used primarily when pulling ranges from YML.
-	 * 
-	 * @param range array [min, max]
-	 * @return random double between min and max
-	 */
-  public double rand(double[] range) {
-    if (range == null || range.length != 2) {
-      throw new IllegalArgumentException("input range must be of length 2 -- got " + Arrays.toString(range));
-    }
-    
-    if (range[0] > range[1]) {
-      throw new IllegalArgumentException("range must be of the form {low, high} -- got " + Arrays.toString(range));
-    }
-    
-    return rand(range[0], range[1]);
-  }
-  
-  // no good way to share code between the double[] and int[] version unfortunately....
-  
-  /**
-   * Helper function to get a random number based on an integer array of [min, max].
-   * This should be used primarily when pulling ranges from YML.
-   * 
-   * @param range array [min, max]
-   * @return random double between min and max
-   */
-  public double rand(int[] range) {
-    if (range == null || range.length != 2) {
-      throw new IllegalArgumentException("input range must be of length 2 -- got " + Arrays.toString(range));
-    }
-    
-    if (range[0] > range[1]) {
-      throw new IllegalArgumentException("range must be of the form {low, high} -- got " + Arrays.toString(range));
-    }
-    
-    return rand(range[0], range[1]);
-  }
-
-	public Period age(long time)
-	{
-		Period age = Period.ZERO;
-
-		if(attributes.containsKey(BIRTHDATE))
-		{
-			LocalDate now = Instant.ofEpochMilli(time).atZone(ZoneId.systemDefault()).toLocalDate();
-			LocalDate birthdate = Instant.ofEpochMilli((long)attributes.get(BIRTHDATE)).atZone(ZoneId.systemDefault()).toLocalDate();
-			age = Period.between(birthdate, now);
-		}
-		return age;
-	}
-
-	public int ageInMonths(long time)
-	{
-		return (int) age(time).toTotalMonths();
-	}
-
-	public int ageInYears(long time)
-	{
-		return age(time).getYears();
-	}
-
-	public boolean alive(long time) {
-		return (events.event(Event.BIRTH) != null && events.before(time, Event.DEATH).isEmpty());
-	}
-
-	public void setSymptom(String cause, String type, int value) {
-		if(!symptoms.containsKey(type)) {
-			symptoms.put(type, new ConcurrentHashMap<String,Integer>());
-		}
-		symptoms.get(type).put(cause, value);
-	}
-
-	public int getSymptom(String type) {
-		int max = 0;
-		if(symptoms.containsKey(type)) {
-			Map<String,Integer> typedSymptoms = symptoms.get(type);
-			for(String cause : typedSymptoms.keySet()) {
-				if(typedSymptoms.get(cause) > max) {
-					max = typedSymptoms.get(cause);
-				}
-			}
-		}
-		return max;
-	}
-
-	public Double getVitalSign(VitalSign vitalSign)
-	{
-		return vitalSigns.get(vitalSign);
-	}
-
-	public void setVitalSign(VitalSign vitalSign, double value)
-	{
-		vitalSigns.put(vitalSign, value);
-	}
-
-	public void recordDeath(long time, Code cause, String ruleName)
-	{
-		events.create(time, Event.DEATH, ruleName, true);
-		if (record.death == null || record.death > time)
-		{
-			// it's possible for a person to have a death date in the future
-			// (ex, a condition with some life expectancy sets a future death date)
-			// but then the patient dies sooner because of something else
-			record.death = time;
-			if (cause == null)
-			{
-				attributes.remove(CAUSE_OF_DEATH);
-			} else
-			{
-				attributes.put(CAUSE_OF_DEATH, cause);
-			}
-		}
-	}
-
-	/**
-	 * @return total : sum of all the symptom severities. This number drives care-seeking behaviors.
-	 */
-	public int symptomTotal() {
-		int total = 0;
-		for(String type : symptoms.keySet()) {
-			total += getSymptom(type);
-		}
-		return total;
-	}
-
-	public void resetSymptoms() {
-		symptoms.clear();
-	}
-
-	public boolean hadPriorState(String name)
-	{
-		return hadPriorState(name, null, null);
-	}
-
-	public boolean hadPriorState(String name, String since, Long within) {
-		if(history == null) {
-			return false;
-		}
-		for(State state : history) {
-            if(within != null && state.exited != null && state.exited <= within)
-            {
-            	return false;
-            }
-            if (since != null && state.name.equals(since))
-            {
-            	return false;
-            }
-            if (state.name.equals(name))
-            {
-            	return true;
-            }
-		}
-		return false;
-	}
-
-	public void chwEncounter(long time, String deploymentType)
-	{
-		CommunityHealthWorker chw = CommunityHealthWorker.findNearbyCHW(this, time, deploymentType);
-		if(chw != null)
-		{
-			chw.performEncounter(this, time, deploymentType);
-		}
-	}
-
-	public static final String CURRENT_ENCOUNTERS = "current-encounters";
-
-	public HealthRecord.Encounter getCurrentEncounter(Module module)
-	{
-		Map<String, Encounter> moduleToCurrentEncounter = (Map<String, Encounter>) attributes.get(CURRENT_ENCOUNTERS);
-
-		if (moduleToCurrentEncounter == null)
-		{
-			moduleToCurrentEncounter = new HashMap<>();
-			attributes.put(CURRENT_ENCOUNTERS, moduleToCurrentEncounter);
-		}
-
-		return moduleToCurrentEncounter.get(module.name);
-	}
-
-	public void setCurrentEncounter(Module module, Encounter encounter)
-	{
-		Map<String, Encounter> moduleToCurrentEncounter = (Map<String, Encounter>) attributes.get(CURRENT_ENCOUNTERS);
-
-		if (moduleToCurrentEncounter == null)
-		{
-			moduleToCurrentEncounter = new HashMap<>();
-			attributes.put(CURRENT_ENCOUNTERS, moduleToCurrentEncounter);
-		}
-		if (encounter == null)
-		{
-			moduleToCurrentEncounter.remove(module.name);
-		} else
-		{
-			moduleToCurrentEncounter.put(module.name, encounter);
-		}
-	}
-
-	// Providers API -----------------------------------------------------------
-	public static final String CURRENTPROVIDER = "currentProvider";
-	public static final String PREFERREDAMBULATORYPROVIDER = "preferredAmbulatoryProvider";
-	public static final String PREFERREDINPATIENTPROVIDER = "preferredInpatientProvider";
-	public static final String PREFERREDEMERGENCYPROVIDER = "preferredEmergencyProvider";
-
-
-	public Provider getAmbulatoryProvider(){
-
-		if (!attributes.containsKey(PREFERREDAMBULATORYPROVIDER))
-		{
-			setAmbulatoryProvider();
-		}
-
-		return (Provider) attributes.get(PREFERREDAMBULATORYPROVIDER);
-	}
-
-	private void setAmbulatoryProvider(){
-		Point personLocation = (Point) attributes.get(Person.COORDINATE);
-		Provider provider = Hospital.findClosestAmbulatory(personLocation);
-		attributes.put(PREFERREDAMBULATORYPROVIDER, provider);
-	}
-
-	public void setAmbulatoryProvider(Provider provider){
-		attributes.put(PREFERREDAMBULATORYPROVIDER, provider);
-	}
-
-	public Provider getInpatientProvider(){
-
-		if (!attributes.containsKey(PREFERREDINPATIENTPROVIDER))
-		{
-			setInpatientProvider();
-		}
-		return (Provider) attributes.get(PREFERREDINPATIENTPROVIDER);
-	}
-
-	private void setInpatientProvider(){
-		Point personLocation = (Point) attributes.get(Person.COORDINATE);
-		Provider provider = Hospital.findClosestInpatient(personLocation);
-		attributes.put(PREFERREDINPATIENTPROVIDER, provider);
-	}
-
-	public void setInpatientProvider(Provider provider){
-		attributes.put(PREFERREDINPATIENTPROVIDER, provider);
-	}
-
-	public Provider getEmergencyProvider(){
-
-		if (!attributes.containsKey(PREFERREDEMERGENCYPROVIDER))
-		{
-			setEmergencyProvider();
-		}
-		return (Provider) attributes.get(PREFERREDEMERGENCYPROVIDER);
-	}
-
-	private void setEmergencyProvider(){
-		Point personLocation = (Point) attributes.get(Person.COORDINATE);
-		Provider provider = Hospital.findClosestEmergency(personLocation);
-		attributes.put(PREFERREDEMERGENCYPROVIDER, provider);
-	}
-
-	public void setEmergencyProvider(Provider provider){
-		if(provider == null){
-			Point personLocation = (Point) attributes.get(Person.COORDINATE);
-			provider = Hospital.findClosestEmergency(personLocation);
-		}
-		attributes.put(PREFERREDEMERGENCYPROVIDER, provider);
-	}
-
-	public void addCurrentProvider(String context, Provider provider){
-		Map<String, Provider> currentProviders = (Map) attributes.get(CURRENTPROVIDER);
-		if(currentProviders == null){
-			currentProviders = new HashMap<String, Provider>();
-			currentProviders.put(context, provider);
-		}
-		attributes.put(CURRENTPROVIDER, currentProviders);
-	}
-
-	public void removeCurrentProvider(String module){
-		Map<String, Provider> currentProviders = (Map) attributes.get(CURRENTPROVIDER);
-		if (currentProviders != null)
-		{
-			currentProviders.remove(module);
-		}
-	}
-
-	public Provider getCurrentProvider(String module){
-		Map<String, Provider> currentProviders = (Map) attributes.get(CURRENTPROVIDER);
-		if (currentProviders == null)
-		{
-			return null;
-		} else
-		{
-			return currentProviders.get(module);
-		}
-	}
-=======
 public class Person implements Serializable {
   private static final long serialVersionUID = 4322116644425686379L;
 
@@ -476,6 +99,46 @@
   public int randInt(int bound) {
     return random.nextInt(bound);
   }
+  
+  /**
+   * Helper function to get a random number based on an array of [min, max].
+   * This should be used primarily when pulling ranges from YML.
+   * 
+   * @param range array [min, max]
+   * @return random double between min and max
+   */
+  public double rand(double[] range) {
+    if (range == null || range.length != 2) {
+      throw new IllegalArgumentException("input range must be of length 2 -- got " + Arrays.toString(range));
+    }
+    
+    if (range[0] > range[1]) {
+      throw new IllegalArgumentException("range must be of the form {low, high} -- got " + Arrays.toString(range));
+    }
+    
+    return rand(range[0], range[1]);
+  }
+  
+  // no good way to share code between the double[] and int[] version unfortunately....
+  
+  /**
+   * Helper function to get a random number based on an integer array of [min, max].
+   * This should be used primarily when pulling ranges from YML.
+   * 
+   * @param range array [min, max]
+   * @return random double between min and max
+   */
+  public double rand(int[] range) {
+    if (range == null || range.length != 2) {
+      throw new IllegalArgumentException("input range must be of length 2 -- got " + Arrays.toString(range));
+    }
+    
+    if (range[0] > range[1]) {
+      throw new IllegalArgumentException("range must be of the form {low, high} -- got " + Arrays.toString(range));
+    }
+    
+    return rand(range[0], range[1]);
+  }
 
   public Period age(long time) {
     Period age = Period.ZERO;
@@ -710,5 +373,4 @@
       return currentProviders.get(module);
     }
   }
->>>>>>> 967ca586
 }