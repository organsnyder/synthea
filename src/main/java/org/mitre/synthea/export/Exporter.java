package org.mitre.synthea.export;

import java.io.File;
import java.io.IOException;
import java.nio.file.Files;
import java.nio.file.Path;
import java.nio.file.Paths;
import java.nio.file.StandardOpenOption;
import java.util.ArrayList;
import java.util.Collections;
import java.util.List;

import org.mitre.synthea.engine.Generator;
import org.mitre.synthea.helpers.Config;
import org.mitre.synthea.world.agents.Person;


public abstract class Exporter
{
	/**
	 * Export a single patient, into all the formats supported.
	 * (Formats may be enabled or disabled by configuration)
	 *
	 * @param person Patient to export
	 * @param stopTime Time at which the simulation stopped
	 */
	public static void export(Person person, long stopTime)
	{
		// TODO: filter for export
		if (Boolean.parseBoolean(Config.get("exporter.fhir.export")))
		{
			String bundleJson = FhirStu3.convertToFHIR(person, stopTime);

			File outDirectory = getOutputFolder("fhir", person);
<<<<<<< HEAD

			Path outFilePath = outDirectory.toPath().resolve(filename(person));

			try
=======
			Path outFilePath = outDirectory.toPath().resolve(filename(person, "json"));
			
			try 
>>>>>>> 77964253
			{
				Files.write(outFilePath, Collections.singleton(bundleJson), StandardOpenOption.CREATE_NEW);
			} catch (IOException e)
			{
				e.printStackTrace();
			}
		}
		if (Boolean.parseBoolean(Config.get("exporter.ccda.export")))
		{
			String ccdaXml = CCDAExporter.export(person, stopTime);
			
			File outDirectory = getOutputFolder("ccda", person);
			Path outFilePath = outDirectory.toPath().resolve(filename(person, "xml"));
			
			try 
			{
				Files.write(outFilePath, Collections.singleton(ccdaXml), StandardOpenOption.CREATE_NEW);
			} catch (IOException e) 
			{
				e.printStackTrace();
			}
		}		
	}

	/**
	 * Run any exporters that require the full dataset to be generated prior to exporting.
	 * (Ex, an aggregate statistical exporter)
	 *
	 * @param generator Generator that generated the patients
	 */
	public static void runPostCompletionExports(Generator generator)
	{
		try{
			HospitalExporter.export(generator.stop);
		} catch (Exception e) {
			e.printStackTrace();
		}

		if (Boolean.parseBoolean(Config.get("exporter.cost_access_outcomes_report")))
		{
			ReportExporter.export(generator);
		}
<<<<<<< HEAD
=======
		
		if (Boolean.parseBoolean(Config.get("exporter.prevalence_report")))
		{
			try{
				PrevalenceReport.export(generator);	
			} catch (Exception e) {
				System.err.println("Prevalence report generation failed!");
				e.printStackTrace();
			}
		}
		
>>>>>>> 77964253
	}

	public static File getOutputFolder(String folderName, Person person)
	{
		List<String> folders = new ArrayList<>();

		folders.add(folderName);

		if (person != null && Boolean.parseBoolean(Config.get("exporter.subfolders_by_id_substring")))
		{
			String id = (String)person.attributes.get(Person.ID);

			folders.add(id.substring(0, 2));
			folders.add(id.substring(0, 3));
		}

		String baseDirectory = Config.get("exporter.baseDirectory");
		
		File f = Paths.get(baseDirectory, folders.toArray(new String[0])).toFile();
		f.mkdirs();

		return f;
	}
<<<<<<< HEAD

	public static String filename(Person person)
=======
	
	public static String filename(Person person, String extension)
>>>>>>> 77964253
	{
		if (Boolean.parseBoolean(Config.get("exporter.use_uuid_filenames")))
		{
			return person.attributes.get(Person.ID) + "." + extension;
		} else
		{
			// ensure unique filenames for now
			return person.attributes.get(Person.NAME) + "_" + person.attributes.get(Person.ID) + "." + extension;
		}

	}

}<|MERGE_RESOLUTION|>--- conflicted
+++ resolved
@@ -32,16 +32,10 @@
 			String bundleJson = FhirStu3.convertToFHIR(person, stopTime);
 
 			File outDirectory = getOutputFolder("fhir", person);
-<<<<<<< HEAD
 
-			Path outFilePath = outDirectory.toPath().resolve(filename(person));
+			Path outFilePath = outDirectory.toPath().resolve(filename(person, "json"));
 
 			try
-=======
-			Path outFilePath = outDirectory.toPath().resolve(filename(person, "json"));
-			
-			try 
->>>>>>> 77964253
 			{
 				Files.write(outFilePath, Collections.singleton(bundleJson), StandardOpenOption.CREATE_NEW);
 			} catch (IOException e)
@@ -52,18 +46,18 @@
 		if (Boolean.parseBoolean(Config.get("exporter.ccda.export")))
 		{
 			String ccdaXml = CCDAExporter.export(person, stopTime);
-			
+
 			File outDirectory = getOutputFolder("ccda", person);
 			Path outFilePath = outDirectory.toPath().resolve(filename(person, "xml"));
-			
-			try 
+
+			try
 			{
 				Files.write(outFilePath, Collections.singleton(ccdaXml), StandardOpenOption.CREATE_NEW);
-			} catch (IOException e) 
+			} catch (IOException e)
 			{
 				e.printStackTrace();
 			}
-		}		
+		}
 	}
 
 	/**
@@ -84,20 +78,16 @@
 		{
 			ReportExporter.export(generator);
 		}
-<<<<<<< HEAD
-=======
-		
+
 		if (Boolean.parseBoolean(Config.get("exporter.prevalence_report")))
 		{
 			try{
-				PrevalenceReport.export(generator);	
+				PrevalenceReport.export(generator);
 			} catch (Exception e) {
 				System.err.println("Prevalence report generation failed!");
 				e.printStackTrace();
 			}
 		}
-		
->>>>>>> 77964253
 	}
 
 	public static File getOutputFolder(String folderName, Person person)
@@ -115,19 +105,14 @@
 		}
 
 		String baseDirectory = Config.get("exporter.baseDirectory");
-		
+
 		File f = Paths.get(baseDirectory, folders.toArray(new String[0])).toFile();
 		f.mkdirs();
 
 		return f;
 	}
-<<<<<<< HEAD
 
-	public static String filename(Person person)
-=======
-	
 	public static String filename(Person person, String extension)
->>>>>>> 77964253
 	{
 		if (Boolean.parseBoolean(Config.get("exporter.use_uuid_filenames")))
 		{
