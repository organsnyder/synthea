--- conflicted
+++ resolved
@@ -68,17 +68,13 @@
       person.attributes.put(ACTIVE_WELLNESS_ENCOUNTER, true);
       startedEncounter = true;
     } else if (person.symptomTotal() > EMERGENCY_SYMPTOM_THRESHOLD) {
-<<<<<<< HEAD
-      if (person.attributes.get(LAST_VISIT_SYMPTOM_TOTAL) == null) {
-=======
       if (!person.attributes.containsKey(LAST_VISIT_SYMPTOM_TOTAL)) {
->>>>>>> ee6136bb
         person.attributes.put(LAST_VISIT_SYMPTOM_TOTAL, 0);
       }
       if (person.symptomTotal() != (int)person.attributes.get(LAST_VISIT_SYMPTOM_TOTAL)) {
         person.attributes.put(LAST_VISIT_SYMPTOM_TOTAL, person.symptomTotal());
         person.addressLargestSymptom();
-<<<<<<< HEAD
+
         Encounter encounter = person.record.encounterStart(time, 
             EncounterType.EMERGENCY.toString());
         encounter.name = "Encounter Module Symptom Driven";
@@ -92,29 +88,14 @@
           
       }
     } else if (person.symptomTotal() > URGENT_CARE_SYMPTOM_THRESHOLD) {
-      if (person.attributes.get(LAST_VISIT_SYMPTOM_TOTAL) == null) {
-=======
-        Encounter encounter = person.record.encounterStart(time,
-            EncounterType.EMERGENCY.toString());
-        encounter.name = "Encounter Module Symptom Driven";
-        encounter.provider = person.getEmergencyProvider(time);
-        encounter.codes.add(ENCOUNTER_EMERGENCY);
-        person.attributes.put(ACTIVE_EMERGENCY_ENCOUNTER, true);
-        startedEncounter = true;
-      }
-    } else if (person.symptomTotal() > URGENT_CARE_SYMPTOM_THRESHOLD) {
       if (!person.attributes.containsKey(LAST_VISIT_SYMPTOM_TOTAL)) {
->>>>>>> ee6136bb
         person.attributes.put(LAST_VISIT_SYMPTOM_TOTAL, 0);
       }
       if (person.symptomTotal() != (int)person.attributes.get(LAST_VISIT_SYMPTOM_TOTAL)) {
         person.attributes.put(LAST_VISIT_SYMPTOM_TOTAL, person.symptomTotal());
         person.addressLargestSymptom();
-<<<<<<< HEAD
-        Encounter encounter = person.record.encounterStart(time, 
-=======
+
         Encounter encounter = person.record.encounterStart(time,
->>>>>>> ee6136bb
             EncounterType.URGENTCARE.toString());
         encounter.name = "Encounter Module Symptom Driven";
         Provider prov = person.getUrgentCareProvider(time);
@@ -126,11 +107,7 @@
         startedEncounter = true;
       } 
     } else if (person.symptomTotal() > PCP_SYMPTOM_THRESHOLD) {
-<<<<<<< HEAD
-      if (person.attributes.get(LAST_VISIT_SYMPTOM_TOTAL) == null) {
-=======
       if (!person.attributes.containsKey(LAST_VISIT_SYMPTOM_TOTAL)) {
->>>>>>> ee6136bb
         person.attributes.put(LAST_VISIT_SYMPTOM_TOTAL, 0);
       } 
       if (person.symptomTotal() != (int)person.attributes.get(LAST_VISIT_SYMPTOM_TOTAL)) {
